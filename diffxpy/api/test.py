--- conflicted
+++ resolved
@@ -7,10 +7,6 @@
 from ..testing.base import partition
 from ..testing.base import pairwise
 from ..testing.base import versus_rest
-<<<<<<< HEAD
-from ..testing.base import perturb
-=======
 from ..testing.base import continuous_1d
->>>>>>> 9ef00061
-from ..testing.base import design_matrix 
+from ..testing.base import design_matrix
 from ..testing.base import coef_names 